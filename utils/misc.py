""" Various auxiliary utilities """
import math
from os.path import join, exists
import torch
from torchvision import transforms
import numpy as np
from models import MDRNNCell, VAE, PixelVAE, Controller
import gym
from gym import spaces
import gym.envs.box2d
import sys, os

# A bit dirty: manually change size of car racing env
gym.envs.box2d.car_racing.STATE_W, gym.envs.box2d.car_racing.STATE_H = 64, 64

# Hardcoded for now
ASIZE, LSIZE, RSIZE, RED_SIZE, SIZE =\
    3, 32, 256, 64, 64
N_COLOR_DIM = 4

# Same
transform = transforms.Compose([
    transforms.ToPILImage(),
    transforms.Resize((RED_SIZE, RED_SIZE)),
    transforms.ToTensor()
])

<<<<<<< HEAD
# Disable
def blockPrint():
    sys.stdout = open(os.devnull, 'w')

# Restore
def enablePrint():
    sys.stdout = sys.__stdout__
=======
def get_env_id(dataset):
    if dataset == 'carracing':
        return 'CarRacing-v0'
    elif dataset == 'pong':
        return 'Pong-v0'
    else:
        raise Exception('Invalid dataset: {}'.format(dataset))
>>>>>>> 64b9a842

def sample_continuous_policy(action_space, seq_len, dt):
    """ Sample a continuous policy.

    Atm, action_space is supposed to be a box environment. The policy is
    sampled as a brownian motion a_{t+1} = a_t + sqrt(dt) N(0, 1).

    :args action_space: gym action space
    :args seq_len: number of actions returned
    :args dt: temporal discretization

    :returns: sequence of seq_len actions
    """
    actions = [action_space.sample()]
    for _ in range(seq_len):
        daction_dt = np.random.randn(*actions[-1].shape)
        actions.append(
            np.clip(actions[-1] + math.sqrt(dt) * daction_dt,
                    action_space.low, action_space.high))
    return actions

def save_checkpoint(state, model, is_best, folder_name):
    """ Save state in filename. Also save in best_filename if is_best. """
    checkpoint_fname = join(folder_name, 'checkpoint.tar')
    best_fname = join(folder_name, 'best.tar')
    model_cpk_fname = join(folder_name, 'model_checkpoint.pt')
    model_best_fname = join(folder_name, 'model_best.pt')

    torch.save(state, checkpoint_fname)
    torch.save(model, model_cpk_fname)
    if is_best:
        torch.save(state, best_fname)
        torch.save(model, model_best_fname)

def flatten_parameters(params):
    """ Flattening parameters.

    :args params: generator of parameters (as returned by module.parameters())

    :returns: flattened parameters (i.e. one tensor of dimension 1 with all
        parameters concatenated)
    """
    return torch.cat([p.detach().view(-1) for p in params], dim=0).cpu().numpy()

def unflatten_parameters(params, example, device):
    """ Unflatten parameters.

    :args params: parameters as a single 1D np array
    :args example: generator of parameters (as returned by module.parameters()),
        used to reshape params
    :args device: where to store unflattened parameters

    :returns: unflattened parameters
    """
    params = torch.Tensor(params).to(device)
    idx = 0
    unflattened = []
    for e_p in example:
        unflattened += [params[idx:idx + e_p.numel()].view(e_p.size())]
        idx += e_p.numel()
    return unflattened

def load_parameters(params, controller):
    """ Load flattened parameters into controller.

    :args params: parameters as a single 1D np array
    :args controller: module in which params is loaded
    """
    proto = next(controller.parameters())
    params = unflatten_parameters(
        params, controller.parameters(), proto.device)

    for p, p_0 in zip(controller.parameters(), params):
        p.data.copy_(p_0)

class IncreaseSize(object):
    """ Transform to increase size of Pong ball """
    def __init__(self, game, n_expand=1):
        self.is_pong = game == 'pong'
        self.n_expand = n_expand

        if self.is_pong:
            print("Using pong, increasing ball size")

    def __call__(self, sample):
        if not self.is_pong:
            return sample

        sub_sample = sample[:, 34:-16, :] # now the only white is the ball
        is_white = (sub_sample > 0.9).all(dim=0) # find all white pixels
        is_white = torch.nonzero(is_white)
        if is_white.size(0) == 0: # no ball to resize, so return
            return sample

        tl, br = is_white[0], is_white[-1]
        tl = torch.clamp(tl - self.n_expand, min=0)
        br += self.n_expand
        tlr, tlc = tl
        brr, brc = br

        # Re-shift coordinates to un-subsampled image
        tlr += 34
        brr += 34

        sample[:, tlr:brr+1, tlc:brc+1] = 1.0
        return sample


class RolloutGenerator(object):
    """ Utility to generate rollouts.

    Encapsulate everything that is needed to generate rollouts in the TRUE ENV
    using a controller with previously trained VAE and MDRNN.

    :attr vae: VAE model loaded from mdir/vae
    :attr mdrnn: MDRNN model loaded from mdir/mdrnn
    :attr controller: Controller, either loaded from mdir/ctrl or randomly
        initialized
    :attr env: instance of the CarRacing-v0 gym environment
    :attr device: device used to run VAE, MDRNN and Controller
    :attr time_limit: rollouts have a maximum of time_limit timesteps
    """
    def __init__(self, mdir, device, time_limit, dataset):
        """ Build vae, rnn, controller and environment. """
        # Loading world model and vae
        vae_folder = join(mdir, dataset, 'vae')
        rnn_folder = join(mdir, dataset, 'rnn')
        ctrl_folder = join(mdir, dataset, 'ctrl')

        vae_state, rnn_state = [
            torch.load(fname, map_location={'cuda:0': str(device)})
            for fname in (join(vae_folder, 'best.tar'), join(rnn_folder, 'best.tar'))]

        for m, s in (('VAE', vae_state), ('MDRNN', rnn_state)):
            print("Loading {} at epoch {} "
                  "with test loss {}".format(
                      m, s['epoch'], s['precision']))

        self.vae = torch.load(join(vae_folder, 'model_best.pt'))
        self.vae.to_device_encoder_only(device)

        self.mdrnn = torch.load(join(rnn_folder, 'model_best.pt')).to(device)

        ctrl_file = join(ctrl_folder, 'best.tar')
        if exists(ctrl_file):
            ctrl_state = torch.load(ctrl_file, map_location={'cuda:0': str(device)})
            print("Loading Controller with reward {}".format(
                ctrl_state['reward']))
            self.controller = torch.load(join(ctrl_folder, 'model_best.pt'))
        else:
            self.controller = Controller(LSIZE, RSIZE, ASIZE)
        self.controller = self.controller.to(device)

        self.env = gym.make('CarRacing-v0')
        self.device = device
        self.time_limit = time_limit

    def get_action_and_transition(self, obs, hidden):
        """ Get action and transition.

        Encode obs to latent using the VAE, then obtain estimation for next
        latent and next hidden state using the MDRNN and compute the controller
        corresponding action.

        :args obs: current observation (1 x 3 x 64 x 64) torch tensor
        :args hidden: current hidden state (1 x 256) torch tensor

        :returns: (action, next_hidden)
            - action: 1D np array
            - next_hidden (1 x 256) torch tensor
        """
        latent_mu, _ = self.vae.encode(obs)
        x = torch.cat((latent_mu, hidden[0]), 1)
        # action = self.controller.actor(x).mode()
        action = self.controller(latent_mu, hidden[0])
        _, _, _, _, _, next_hidden = self.mdrnn(action, latent_mu, hidden)
        return action.squeeze().cpu().numpy(), next_hidden

    def rollout(self, params, render=False):
        """ Execute a rollout and returns minus cumulative reward.

        Load :params: into the controller and execute a single rollout. This
        is the main API of this class.

        :args params: parameters as a single 1D np array

        :returns: minus cumulative reward
        """
        # copy params into the controller
        if params is not None:
            load_parameters(params, self.controller)

        obs = self.env.reset()

        # This first render is required !
        self.env.render()

        hidden = [
            torch.zeros(1, RSIZE).to(self.device)
            for _ in range(2)]

        cumulative = 0
        i = 0
        while True:
            obs = transform(obs).unsqueeze(0).to(self.device)
            obs *= 255
            obs = torch.floor(obs / (2 ** 8 / N_COLOR_DIM)) / (N_COLOR_DIM - 1)

            action, hidden = self.get_action_and_transition(obs, hidden)
            obs, reward, done, _ = self.env.step(action)

            if render:
                self.env.render()

            cumulative += reward
            if done or i > self.time_limit:
                return - cumulative
            i += 1

class PreprocessEnv(object):
    """
    Process multiple environments in batches
    """

    def __init__(self, envs, args, device):
        folder = join(args.logdir, args.dataset)
        assert exists(folder), 'No {} model folder'.format(args.dataset)

        vae_file = join(folder, 'vae', 'best.tar')
        vae_model = join(folder, 'vae', 'model_best.pt')
        rnn_file = join(folder, 'rnn', 'best.tar')
        rnn_model = join(folder, 'rnn', 'model_best.pt')

        vae_state, rnn_state = [
            torch.load(fname)
            for fname in (vae_file, rnn_file)]

        for m, s in (('VAE', vae_state), ('MDRNN', rnn_state)):
            print("Loading {} at epoch {} "
                  "with test loss {}".format(
                      m, s['epoch'], s['precision']))

        vae = torch.load(vae_model)
        vae.to_device_encoder_only(device)
        rnn = torch.load(rnn_model).to(device)

        self.vae, self.rnn = vae, rnn
        self.device = device
        self.envs = envs

        self.action_space = envs.action_space
        self.observation_space = spaces.Box(-np.inf, np.inf,
                                            shape=(LSIZE + RSIZE,),
                                            dtype=np.float32)
        self.n_envs = args.num_processes
        self.hiddens = None

    def reset(self):
        self.hiddens = [
            torch.zeros(self.n_envs, RSIZE).to(self.device)
            for _ in range(2)
        ]
        obs = self.envs.reset()
        z = self._process_obs(obs)
        obs = torch.cat((z, self.hiddens[0]), 1)
        return obs

    def step(self, action):
        assert self.hiddens is not None, 'Must call reset() before step()'
        obs, reward, done, info = self.envs.step(action)
        z = self._process_obs(obs)
        with torch.no_grad():
            action = action.to(self.device)
            _, _, _, _, _, self.hiddens = self.rnn(action, z, self.hiddens)

        self.hiddens[0][done.astype('uint8'), :] = 0
        self.hiddens[1][done.astype('uint8'), :] = 0

        obs = torch.cat((z, self.hiddens[0]), 1)
        reward = torch.from_numpy(reward).unsqueeze(dim=1).float()
        return obs, reward, done, info

    def close(self):
        self.envs.close()

    def _process_obs(self, obs):
        with torch.no_grad():
            obs = torch.stack([transform(o) for o in obs], 0)
            obs = obs.to(self.device)
            latent_mu, _ = self.vae.encode(obs)
            return latent_mu<|MERGE_RESOLUTION|>--- conflicted
+++ resolved
@@ -25,7 +25,6 @@
     transforms.ToTensor()
 ])
 
-<<<<<<< HEAD
 # Disable
 def blockPrint():
     sys.stdout = open(os.devnull, 'w')
@@ -33,7 +32,7 @@
 # Restore
 def enablePrint():
     sys.stdout = sys.__stdout__
-=======
+
 def get_env_id(dataset):
     if dataset == 'carracing':
         return 'CarRacing-v0'
@@ -41,7 +40,6 @@
         return 'Pong-v0'
     else:
         raise Exception('Invalid dataset: {}'.format(dataset))
->>>>>>> 64b9a842
 
 def sample_continuous_policy(action_space, seq_len, dt):
     """ Sample a continuous policy.
